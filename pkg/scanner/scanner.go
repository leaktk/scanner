--- conflicted
+++ resolved
@@ -169,24 +169,11 @@
 				Message: fmt.Sprintf("missing clone path: request_id=%q (%s)", request.ID, reqResource.ClonePath()),
 			})
 		}
-<<<<<<< HEAD
-
 		s.responses <- &response.Response{
-			ID:      id.ID(),
-			Results: results,
-			Errors:  request.Errors,
-			Request: response.RequestDetails{
-				ID:       request.ID,
-				Kind:     request.Resource.Kind(),
-				Resource: request.Resource.String(),
-			},
-=======
-		s.responses <- &Response{
 			ID:        id.ID(),
 			Results:   results,
 			Errors:    request.Errors,
 			RequestID: request.ID,
->>>>>>> 7e133171
 		}
 	}
 }